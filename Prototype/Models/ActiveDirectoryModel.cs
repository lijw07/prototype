--- conflicted
+++ resolved
@@ -2,16 +2,9 @@
 
 public class ActiveDirectoryModel
 {
-<<<<<<< HEAD
-    private Guid ActiveDirectoryId { get; set; }
-    private string Email { get; set; }
-    private string Username { get; set; }
-    private string Password { get; set; }
-=======
     public Guid ActiveDirectoryId { get; set; }
     public string Email { get; set; }
     public string Username { get; set; }
     public string Password { get; set; }
     public Status Status { get; set; }
->>>>>>> 7409d537
 }