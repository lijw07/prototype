--- conflicted
+++ resolved
@@ -2,20 +2,6 @@
 
 public class UserModel
 {
-<<<<<<< HEAD
-    private Guid UserId { get; set; }
-    private string Username { get; set; }
-    private string Password { get; set; }
-    private string FirstName { get; set; }
-    private string LastName { get; set; }
-    private string Email { get; set; }
-    private string Manager { get; set; }
-    private string Department { get; set; }
-    private string JobTitle { get; set; }
-    private DateTime CreatedAt { get; set; }
-    private DateTime UpdatedAt { get; set; }
-    private DateTime? DeletedAt { get; set; }
-=======
     public Guid UserId { get; set; }
     public string Username { get; set; }
     public string Password { get; set; }
@@ -33,5 +19,4 @@
     public ActiveDirectoryModel ActiveDirectory { get; set; }
     public HumanResourcesModel HumanResources { get; set; }
     public List<ApplicationModel> Applications { get; set; }
->>>>>>> 7409d537
 }