--- conflicted
+++ resolved
@@ -21,25 +21,8 @@
     items: [
       { path: '/dashboard', label: 'Home', icon: Home, allowedRoles: ['User', 'Admin', 'Platform Admin'] },
       { path: '/compliance', label: 'Compliance', icon: Award, allowedRoles: ['User', 'Admin', 'Platform Admin'] },
-      { path: '/executive-dashboard', label: 'Executive', icon: Briefcase, allowedRoles: ['User', 'Admin', 'Platform Admin'] },
+      { path: '/analytics-overview', label: 'Analytics Overview', icon: Briefcase, allowedRoles: ['User', 'Admin', 'Platform Admin'] },
       { path: '/security-dashboard', label: 'Security', icon: Shield, allowedRoles: ['User', 'Admin', 'Platform Admin'] },
-
-<<<<<<< HEAD
-const navItems: NavItem[] = [
-  { path: '/dashboard', label: 'Dashboard', icon: Home },
-  { path: '/security-dashboard', label: 'Security Dashboard', icon: Shield },
-  { path: '/system-health', label: 'System Health', icon: Monitor },
-  { path: '/analytics-overview', label: 'Analytics Overview', icon: Briefcase },
-  { path: '/user-provisioning', label: 'User Provisioning', icon: UserPlus },
-  { path: '/user-requests', label: 'User Requests', icon: Settings },
-  { path: '/compliance', label: 'Compliance', icon: Award },
-  { path: '/accounts', label: 'Accounts', icon: Users },
-  { path: '/applications', label: 'Applications', icon: Database },
-  { path: '/roles', label: 'Roles', icon: Key },
-  { path: '/audit-logs', label: 'Audit Logs', icon: Activity },
-  { path: '/activity-logs', label: 'Activity Logs', icon: Activity },
-  { path: '/application-logs', label: 'Application Logs', icon: FileText },
-=======
     ],
   },
   {
@@ -65,7 +48,6 @@
       { path: '/system-health', label: 'System Health', icon: Monitor, allowedRoles: ['Platform Admin'] },
     ]
   }
->>>>>>> 2d0d0d12
 ];
 
 export default function NavMenu() {
