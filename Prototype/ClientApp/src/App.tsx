--- conflicted
+++ resolved
@@ -65,21 +65,14 @@
               <SecurityDashboard />
             </ProtectedRoute>
           } />
-<<<<<<< HEAD
           <Route path="/system-health" element={
             <ProtectedRoute>
               <SystemHealthDashboard />
             </ProtectedRoute>
           } />
           <Route path="/analytics-overview" element={
-            <ProtectedRoute>
+            <ProtectedRoute allowedRoles={['User', 'Admin', 'Platform Admin']}>
               <AnalyticsOverview />
-=======
-         
-          <Route path="/executive-dashboard" element={
-            <ProtectedRoute allowedRoles={['User', 'Admin', 'Platform Admin']}>
-              <ExecutiveDashboard />
->>>>>>> 2d0d0d12
             </ProtectedRoute>
           } />
           <Route path="/user-provisioning" element={
