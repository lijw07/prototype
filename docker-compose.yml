--- conflicted
+++ resolved
@@ -8,18 +8,13 @@
     ports:
       - "3000:3000"
     environment:
-<<<<<<< HEAD
-=======
       - CHOKIDAR_USE_POLLING=true
->>>>>>> 658924d8
       - WATCHPACK_POLLING=true
       - BROWSER=none
       - REACT_APP_API_URL=http://127.0.0.1:8080
       - NODE_ENV=development
       - GENERATE_SOURCEMAP=true
-<<<<<<< HEAD
       - FAST_REFRESH=false
-=======
       - WDS_SOCKET_HOST=localhost
       - WDS_SOCKET_PORT=3000
       - WDS_SOCKET_PATH=/ws
@@ -27,7 +22,6 @@
       - DANGEROUSLY_DISABLE_HOST_CHECK=true
       - DISABLE_ESLINT_PLUGIN=true
       - TSC_COMPILE_ON_ERROR=true
->>>>>>> 658924d8
     volumes:
       - ./Prototype/ClientApp:/app:cached
       - /app/node_modules
